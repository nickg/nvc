--- conflicted
+++ resolved
@@ -724,11 +724,11 @@
    object_write_barrier(&(t->object), &(p->object));
 }
 
-<<<<<<< HEAD
 bool tree_has_psl(tree_t t)
 {
    return lookup_item(&tree_object, t, I_FOREIGN)->object != NULL;
-=======
+}
+
 vlog_node_t tree_vlog(tree_t t)
 {
    item_t *item = lookup_item(&tree_object, t, I_FOREIGN);
@@ -741,7 +741,6 @@
    assert(v != NULL);
    lookup_item(&tree_object, t, I_FOREIGN)->object = &(v->object);
    object_write_barrier(&(t->object), &(v->object));
->>>>>>> e5d35a76
 }
 
 unsigned tree_chars(tree_t t)
