#include "type.h"
#include "phase.h"
#include "util.h"
#include "common.h"
#include "test_util.h"

#include <check.h>
#include <stdlib.h>
#include <stdio.h>
#include <string.h>

START_TEST(test_integer)
{
   tree_t a, d, p, s, e;
   type_t t;

   input_from_file(TESTDIR "/sem/integer.vhd");

   e = parse();
   fail_if(e == NULL);
   fail_unless(tree_kind(e) == T_ENTITY);
   sem_check(e);

   a = parse();
   fail_if(a == NULL);
   fail_unless(tree_kind(a) == T_ARCH);

   fail_unless(parse() == NULL);
   fail_unless(parse_errors() == 0);

   const error_t expect[] = {
      { 20, "MY_INT1 does not match type of target MY_INT2" },
      { 30, "MY_INT1 does not match type of target MY_INT2_SUB" },
      { 35, "type NOTHING is not declared" },
      { 48, "no suitable overload for operator \"*\" [MY_INT2, MY_INT1" },
      { 57, "MY_INT2 has no attribute CAKE" },
      { -1, NULL }
   };
   expect_errors(expect);

   sem_check(a);
   fail_unless(sem_errors() == ARRAY_LEN(expect) - 1);

   d = tree_decl(a, 2);
   fail_unless(tree_ident(d) == ident_new("X"));
   t = tree_type(d);
   fail_unless(type_kind(t) == T_INTEGER);
   e = tree_value(d);
   fail_unless(tree_kind(e) == T_LITERAL);
   t = tree_type(e);
   fail_unless(type_kind(t) == T_INTEGER);

   fail_unless(tree_stmts(a) == 6);

   // Process 1

   p = tree_stmt(a, 0);
   fail_unless(tree_kind(p) == T_PROCESS);

   fail_unless(tree_decls(p) == 1);

   d = tree_decl(p, 0);
   fail_unless(tree_ident(d) == ident_new("Z"));
   fail_unless(type_kind(tree_type(d)) == T_INTEGER);

   s = tree_stmt(p, 0);
   fail_unless(tree_ref(tree_target(s)) == d);

   // Process 6

   p = tree_stmt(a, 5);
   fail_unless(tree_kind(p) == T_PROCESS);
   fail_unless(tree_decls(p) == 1);
}
END_TEST

START_TEST(test_ports)
{
   input_from_file(TESTDIR "/sem/ports.vhd");

   const error_t expect[] = {
      { 31,  "cannot read output port O" },
      { 42,  "cannot assign to input port I" },
      { 81,  "missing actual for formal I" },
      { 85,  "formal I already has an actual" },
      { 89,  "too many positional actuals" },
      { 89,  "too many positional actuals" },
      { 92,  "no visible declaration for CAKE" },
      { 94,  "cannot find unit WORK.BAD" },
      { 103, "unconnected port I with mode IN must have a default value" },
      { 116, "object X is not a component declaration" },
      { 148, "actual must be globally static expression" },
      { 155, "no visible declaration for Q" },
      { 163, "no visible declaration for U" },
      { 168, "formal name must be static" },
      { 177, "formal name must be static" },
      { 185, "no visible declaration for HELLO" },
      { 217, "port O of unconstrained type INT_VEC cannot be unconnected" },
      { 221, "type of actual universal real does not match type INTEGER" },
      { 271, "result of conversion for unconstrained formal I must" },
      { 279, "actual must be globally static expression or locally" },
      { 283, "conversion not allowed for formal O with mode OUT" },
      { 293, "output conversion not allowed for formal I with mode IN" },
      { 297, "output conversion for formal B must not have OPEN actual" },
      { 311, "cannot assign to input port X" },
      { 312, "cannot read output port Y" },
      { 332, "cannot read parameter X with mode IN" },
      { -1, NULL }
   };
   expect_errors(expect);

   parse_and_check(T_PACKAGE, T_ENTITY, T_ARCH, T_ENTITY, T_ARCH, T_ARCH,
                   T_ARCH, T_ENTITY, T_ARCH, T_ARCH);

   fail_unless(parse() == NULL);
   fail_unless(parse_errors() == 0);

   fail_unless(sem_errors() == ARRAY_LEN(expect) - 1);
}
END_TEST


START_TEST(test_scope)
{
   input_from_file(TESTDIR "/sem/scope.vhd");

   const error_t expect[] = {
      {  31, "WORK.PACK1.MY_INT1 does not match type"
         " of target WORK.PACK2.MY_INT1" },
      {  44, "WORK.PACK1.MY_INT1 does not match type of target MY_INT1" },
      {  63, "G already declared in this region" },
      {  71, "P already declared in this region" },
      { 114, "type MY_INT1 is not declared" },
      { 137, "no visible declaration for E1" },
      { 160, "no visible declaration for FUNC2" },
      { 167, "declaration NOT_HERE not found in unit WORK.PACK5" },
      { 189, "type MY_INT1 is not declared" },
      { 236, "missing library clause for FOO" },
      { -1, NULL }
   };
   expect_errors(expect);

   parse_and_check(T_PACKAGE, T_PACKAGE, T_ENTITY, T_ARCH, T_ENTITY,
                   T_ARCH, T_ARCH, T_ARCH, T_ENTITY, T_ARCH, T_ENTITY,
                   T_PACKAGE, T_PACKAGE, T_ARCH, T_PACKAGE, T_ARCH,
                   T_ARCH, T_ENTITY, T_ARCH, T_ARCH, T_PACKAGE, T_ARCH,
                   T_ARCH, T_PACKAGE, T_ARCH, T_ARCH, T_PACKAGE, T_ARCH);

   fail_unless(sem_errors() == ARRAY_LEN(expect) - 1);
}
END_TEST

START_TEST(test_ambiguous)
{
   tree_t a, e, p, s;
   type_t lhs, rhs;

   input_from_file(TESTDIR "/sem/ambiguous.vhd");

   const error_t expect[] = {
      { 35,  "type of value BAR does not match type of target FOO" },
      { 56,  "type of aggregate is ambiguous" },
      { 86,  "ambiguous use of enumeration literal FALSE" },
      { 93,  "ambiguous call to function NOW" },
      { 103, "ambiguous use of name FALSE" },
      { 141, "ambiguous use of operator \"<\"" },
      { -1, NULL }
   };
   expect_errors(expect);

   e = parse();
   fail_if(e == NULL);
   fail_unless(tree_kind(e) == T_ENTITY);
   sem_check(e);

   a = parse();
   fail_if(a == NULL);
   fail_unless(tree_kind(a) == T_ARCH);
   sem_check(a);

   p = tree_stmt(a, 0);
   fail_unless(tree_stmts(p) == 2);
   s = tree_stmt(p, 0);
   lhs = tree_type(tree_target(s));
   rhs = tree_type(tree_value(tree_waveform(s, 0)));
   fail_unless(type_ident(lhs) == ident_new("FOO"));
   fail_unless(type_ident(rhs) == ident_new("FOO"));
   s = tree_stmt(p, 1);
   lhs = tree_type(tree_target(s));
   rhs = tree_type(tree_value(tree_waveform(s, 0)));
   fail_unless(type_ident(lhs) == ident_new("BAR"));
   fail_unless(type_ident(rhs) == ident_new("BAR"));

   p = tree_stmt(a, 1);
   fail_unless(tree_stmts(p) == 2);
   s = tree_stmt(p, 0);
   lhs = tree_type(tree_target(s));
   rhs = tree_type(tree_value(tree_waveform(s, 0)));
   fail_unless(type_ident(lhs) == ident_new("FOO"));
   fail_unless(type_ident(rhs) == ident_new("FOO"));
   s = tree_stmt(p, 1);
   lhs = tree_type(tree_target(s));
   rhs = tree_type(tree_value(tree_waveform(s, 0)));
   fail_unless(type_ident(lhs) == ident_new("BAR"));
   fail_unless(type_ident(rhs) == ident_new("BAR"));

   p = tree_stmt(a, 2);
   fail_unless(tree_stmts(p) == 3);
   s = tree_stmt(p, 0);
   lhs = tree_type(tree_target(s));
   rhs = tree_type(tree_value(s));
   fail_unless(type_ident(lhs) == ident_new("BAZ"));
   fail_unless(type_ident(rhs) == ident_new("BAZ"));
   s = tree_stmt(p, 1);
   lhs = tree_type(tree_target(s));
   rhs = tree_type(tree_value(s));
   fail_unless(type_ident(lhs) == ident_new("BAZ"));
   fail_unless(type_ident(rhs) == ident_new("BAZ"));
   s = tree_stmt(p, 2);
   lhs = tree_type(tree_target(s));
   rhs = tree_type(tree_value(tree_waveform(s, 0)));
   fail_unless(type_ident(lhs) == ident_new("FOO"));
   fail_unless(type_ident(rhs) == ident_new("FOO"));

   parse_and_check(T_PACKAGE, T_PACKAGE, T_ARCH, T_ARCH, T_ARCH,
                   T_ARCH, T_ARCH);

   fail_unless(sem_errors() == ARRAY_LEN(expect) - 1);
}
END_TEST

START_TEST(test_const)
{
   input_from_file(TESTDIR "/sem/const.vhd");

   const error_t expect[] = {
      { 24, "invalid target of variable assignment" },
      { 28, "deferred constant declarations are only permitted" },
      { 58, "constant WORK.P.C already has a value" },
      { 59, "expected type INTEGER for deferred constant WORK.P.F" },
      { 49, "deferred constant WORK.P.D was not given a value" },
      { -1, NULL }
   };
   expect_errors(expect);

   parse_and_check(T_ENTITY, T_ARCH, T_PACKAGE, T_PACK_BODY);

   fail_unless(sem_errors() == ARRAY_LEN(expect) - 1);
}
END_TEST

START_TEST(test_std)
{
   input_from_file(TESTDIR "/sem/std.vhd");

   parse_and_check(T_ENTITY, T_ARCH);

   fail_unless(sem_errors() == 0);
}
END_TEST

START_TEST(test_wait)
{
   input_from_file(TESTDIR "/sem/wait.vhd");

   const error_t expect[] = {
      { 17, "type of delay must be TIME" },
      { 26, "name V in sensitivity list is not a signal" },
      { 35, "invalid use of A" },
      { 40, "wait statement not allowed in process" },
      { 51, "type of condition must be BOOLEAN" },
      { 53, "type of delay must be TIME" },
      { 66, "name in sensitivity list is not static" },
      { -1, NULL }
   };
   expect_errors(expect);

   tree_t e = parse();
   fail_if(e == NULL);
   fail_unless(tree_kind(e) == T_ENTITY);
   sem_check(e);

   tree_t a = parse();
   fail_if(a == NULL);
   fail_unless(tree_kind(a) == T_ARCH);
   sem_check(a);

   tree_t p = tree_stmt(a, 0);
   fail_unless(tree_kind(p) == T_PROCESS);
   fail_unless(tree_stmts(p) == 4);

   ident_t time = ident_new("STD.STANDARD.TIME");

   tree_t w = tree_stmt(p, 0);
   fail_unless(tree_kind(w) == T_WAIT);
   fail_unless(type_ident(tree_type(tree_delay(w))) == time);

   w = tree_stmt(p, 1);
   fail_unless(tree_kind(w) == T_WAIT);
   fail_unless(type_ident(tree_type(tree_delay(w))) == time);

   w = tree_stmt(p, 2);
   fail_unless(tree_kind(w) == T_WAIT);
   fail_unless(type_ident(tree_type(tree_delay(w))) == time);

   fail_unless(parse() == NULL);
   fail_unless(parse_errors() == 0);

   fail_unless(sem_errors() == ARRAY_LEN(expect) - 1);
}
END_TEST

START_TEST(test_func)
{
   input_from_file(TESTDIR "/sem/func.vhd");

   const error_t expect[] = {
      {   5, "function arguments must have mode IN" },
      {  17, "must be an unconstrained array type" },
      {  21, "resolution function must have single argument" },
      {  25, "declaration UENUM is not a function" },
      {  27, "type of default value universal integer does not" },
      {  29, "subprogram body is not allowed in package specification" },
      {  36, "missing declaration for package BAD" },
      {  48, "name A cannot be used in this context" },
      {  51, "function arguments must have mode IN" },
      {  56, "function must contain a return statement" },
      {  62, "duplicate declaration of function FOO" },
      { 114, "positional parameters must precede named parameters" },
      { 115, "duplicate parameter name X" },
      { 124, "function arguments may not have VARIABLE class" },
      { 146, "object X has class CONSTANT and cannot be associated" },
      { 161, "pure function WORK.FUNC.TEST18 cannot call impure function" },
      { 166, "object X with access type must have class VARIABLE" },
      { 180, "no suitable overload for function TEST20" },
      { 181, "missing actual for formal Y without default value" },
      { 182, "no suitable overload for function TEST20" },
      { 239, "class variable of subprogram body WORK.FUNC2.TEST25 paramteter" },
      { 245, "class default of subprogram body WORK.FUNC2.TEST26 paramteter" },
      { 260, "invalid reference to X inside pure function NESTED" },
      { -1, NULL }
   };
   expect_errors(expect);

   parse_and_check(T_PACKAGE, T_PACK_BODY, T_PACK_BODY, T_PACKAGE,
                   T_PACK_BODY, T_PACKAGE, T_PACK_BODY);

   fail_unless(sem_errors() == ARRAY_LEN(expect) - 1);
}
END_TEST

START_TEST(test_array)
{
   input_from_file(TESTDIR "/sem/array.vhd");

   const error_t expect[] = {
      { 27, "positional associations must appear first in aggregate" },
      { 33, "named association must not follow others" },
      { 39, "only a single others association allowed" },
      { 46, "type of initial value universal integer does not match" },
      { 55, "type of value universal integer does not match type of" },
      { 57, "type of value INT_ARRAY does not match type" },
      { 65, "for operator \"=\" [INT_ARRAY, TEN_INTS return BOOLEAN]" },
      { 88, "array W has 2 dimensions but 1 indices given" },
      { 89, "array W has 2 dimensions but 3 indices given" },
      { 98, "type of index universal integer does not match type" },
      { 102, "named and positional associations cannot be mixed in" },
      { 111, "non-locally static choice must be only choice" },
      { 119, "type of slice prefix is not an array" },
      { 120, "range direction of slice TO does not match prefix DOWNTO" },
      { 121, "others choice not allowed in this context" },
      { 130, "range direction of slice DOWNTO does not match prefix TO" },
      { 207, "array BAD cannot have unconstrained element type" },
      { 215, "others choice not allowed in this context" },
      { 232, "aliased name is not static" },
      { 233, "aliased name is not static" },
      { 234, "type of aliased object INT_ARRAY does not match" },
      { 241, "no visible declaration for I" },
      { 246, "universal integer bound must be numeric literal or attribute" },
      { 252, "expected 1 constraints for type INT_ARRAY but found 2" },
      { 272, "no suitable overload for operator \"<\" [INT2D, INT2D" },
      { 277, "type NOT_HERE is not declared" },
      { 279, "type NUM_ARRAY is unconstrained" },
      { 285, "object K does not have a range" },
      { 295, "type of index universal integer does not match" },
      { 343, "invalid character 'f' in string literal of type BIT_VECTOR" },
      { -1, NULL }
   };
   expect_errors(expect);

   parse_and_check(T_PACKAGE, T_ENTITY, T_ARCH);

   fail_unless(sem_errors() == ARRAY_LEN(expect) - 1);
}
END_TEST

START_TEST(test_assert)
{
   input_from_file(TESTDIR "/sem/assert.vhd");

   const error_t expect[] = {
      { 17, "type of assertion expression must be BOOLEAN" },
      { 22, "type of message be STRING" },
      { 27, "type of severity must be SEVERITY_LEVEL" },
      { -1, NULL }
   };
   expect_errors(expect);

   parse_and_check(T_ENTITY, T_ARCH);

   fail_unless(sem_errors() == ARRAY_LEN(expect) - 1);
}
END_TEST

START_TEST(test_generics)
{
   input_from_file(TESTDIR "/sem/generics.vhd");

   const error_t expect[] = {
      {  34, "missing actual for formal N" },
      {  38, "too many positional actuals" },
      {  48, "no visible declaration for X" },
      {  58, "invalid object class for generic" },
      {  68, "no visible declaration for Y" },
      { 109, "actual must be globally static expression or locally " },
      { -1, NULL }
   };
   expect_errors(expect);

   parse_and_check(T_ENTITY, T_ARCH, T_ENTITY, T_ARCH, T_ENTITY, T_ENTITY,
                   T_PACKAGE, T_ENTITY, T_ARCH);

   fail_unless(sem_errors() == ARRAY_LEN(expect) - 1);
}
END_TEST

START_TEST(test_seq)
{
   input_from_file(TESTDIR "/sem/seq.vhd");

   const error_t expect[] = {
      {  15, "type of test must be BOOLEAN" },
      {  19, "no visible declaration for X" },
      {  25, "name TRUE cannot be used in this context" },
      {  32, "no visible declaration for X" },
      {  48, "return statement not allowed outside subprogram" },
      {  62, "return statement not allowed outside subprogram" },
      {  64, "type of loop condition must be BOOLEAN" },
      {  79, "no visible declaration for X" },
      { 106, "others choice must appear last" },
      { 113, "case choice must be locally static" },
      { 126, "case choice must be locally static" },
      { 136, "case choice must be locally static" },
      { 139, "invalid use of BIT" },
      { 146, "type mismatch in range" },
      { 150, "case choice range must have type INTEGER" },
      { 154, "right index of case choice range is not locally static" },
      { 164, "type of exit condition must be BOOLEAN" },
      { 179, "cannot associate this expression with parameter" },
      { 187, "type of next condition must be BOOLEAN" },
      { 190, "cannot use next outside loop" },
      { 192, "no nested loop with label FOO" },
      { 205, "DUP already declared in this region" },
      { 214, "type REAL does not have a range" },
      { -1, NULL }
   };
   expect_errors(expect);

   parse_and_check(T_ENTITY, T_ARCH);

   fail_unless(sem_errors() == ARRAY_LEN(expect) - 1);
}
END_TEST

START_TEST(test_conc)
{
   input_from_file(TESTDIR "/sem/conc.vhd");

   const error_t expect[] = {
      { 12, "name '4' cannot be used in this context" },
      { 16, "type of condition must be BOOLEAN" },
      { 18, "reject interval must have type TIME" },
      { 26, "choice must be locally static" },
      { 29, "name TRUE cannot be used in this context" },
      { 32, "name FALSE cannot be used in this context" },
      { -1, NULL }
   };
   expect_errors(expect);

   parse_and_check(T_ENTITY, T_ARCH);

   fail_unless(sem_errors() == ARRAY_LEN(expect) - 1);
}
END_TEST

START_TEST(test_procedure)
{
   input_from_file(TESTDIR "/sem/procedure.vhd");

   const error_t expect[] = {
      {   5, "subprogram body is not allowed in package specification" },
      {  28, "cannot return a value from a procedure" },
      {  45, "type of default value universal integer does not match" },
      {  63, "no matching procedure DIFF_TYPES" },
      {  64, "positional parameters must precede named parameters" },
      {  83, "cannot read output port Y" },
      {  84, "invalid target of variable assignment" },
      {  90, "implicit signal STABLE cannot be used in a subprogram body" },
      {  91, "implicit signal QUIET cannot be used in a subprogram body" },
      {  92, "implicit signal TRANSACTION cannot be used in a subprogram" },
      {  93, "implicit signal DELAYED cannot be used in a subprogram" },
      {  98, "object X with access type must have class VARIABLE" },
      {  99, "object X with access type must have class VARIABLE" },
      { 100, "object X with access type must have class VARIABLE" },
      { 137, "sorry, this form of parameter name is not yet supported" },
      { 142, "cannot read output port X" },
      { 148, "target of signal assignment is not a signal" },
      { -1, NULL }
   };
   expect_errors(expect);

   parse_and_check(T_PACKAGE, T_PACK_BODY);

   fail_unless(sem_errors() == ARRAY_LEN(expect) - 1);
}
END_TEST

START_TEST(test_concat)
{
   input_from_file(TESTDIR "/sem/concat.vhd");

   const error_t expect[] = {
      { 24, "type of scalar does not match element type of array" },
      { 26, "cannot concatenate values of different types" },
      { -1, NULL }
   };
   expect_errors(expect);

   parse_and_check(T_ENTITY, T_ARCH);

   fail_unless(sem_errors() == ARRAY_LEN(expect) - 1);
}
END_TEST

START_TEST(test_conv)
{
   input_from_file(TESTDIR "/sem/conv.vhd");

   const error_t expect[] = {
      { 28, "conversion only allowed between closely related types" },
      { 29, "type of value B does not match type of target A" },
      { 31, "conversion only allowed between closely related types" },
      { -1, NULL }
   };
   expect_errors(expect);

   parse_and_check(T_ENTITY, T_ARCH);

   fail_unless(sem_errors() == ARRAY_LEN(expect) - 1);
}
END_TEST

START_TEST(test_attr)
{
   input_from_file(TESTDIR "/sem/attr.vhd");

   const error_t expect[] = {
      {  30, "Z has no attribute FOO" },
      {  54, "prefix of user defined attribute reference cannot denote" },
      {  65, "expected attribute type INTEGER" },
      {  66, "expected attribute type STRING" },
      {  67, "no visible declaration for Q" },
      {  85, "dimension of attribute LEFT must be locally static" },
      { 127, "cannot index non-array type universal integer" },
      { 133, "class of object I is variable not signal" },
      { 140, "prefix of attribute LAST_EVENT must denote a signal" },
      { 152, "attribute RANGE with unconstrained array type BIT_VECTOR" },
      { 153, "object B does not have a range" },
      { 154, "prefix does not have a range" },
      { -1, NULL }
   };
   expect_errors(expect);

   parse_and_check(T_ENTITY, T_ARCH, T_ARCH, T_ARCH, T_PACKAGE, T_PACK_BODY,
                   T_ENTITY, T_ARCH);

   fail_unless(sem_errors() == ARRAY_LEN(expect) - 1);
}
END_TEST

START_TEST(test_generate)
{
   input_from_file(TESTDIR "/sem/generate.vhd");

   const error_t expect[] = {
      { 15, "condition of generate statement must be BOOLEAN" },
      { 26, "no visible declaration for Y" },
      { 45, "condition of generate statement must be static" },
      { 48, "range of generate statement must be static" },
      { -1, NULL }
   };
   expect_errors(expect);

   parse_and_check(T_ENTITY, T_ARCH);

   fail_unless(sem_errors() == ARRAY_LEN(expect) - 1);
}
END_TEST

START_TEST(test_record)
{
   input_from_file(TESTDIR "/sem/record.vhd");

   const error_t expect[] = {
      {   9, "duplicate field name X" },
      {  15, "recursive record types are not allowed" },
      {  30, "field X with unconstrained array type is not allowed" },
      {  39, "field Z does not have a value" },
      {  40, "does not match type of field Y" },
      {  42, "field Y does not have a value" },
      {  43, "type R1 does not have field named Q" },
      {  44, "type of value R1 does not match type of" },
      {  47, "field X already has a value" },
      {  48, "field X already has a value" },
      {  64, "type R1_VEC is unconstrained" },
      {  72, "record type R1 has no field F" },
      {  82, "record type R1_SUB has no field Z" },
      {  86, "record subtype may not have constraints" },
      { 106, "record type R1 has no field Z" },
      { -1, NULL }
   };
   expect_errors(expect);

   parse_and_check(T_PACKAGE, T_PACK_BODY);

   fail_unless(sem_errors() == ARRAY_LEN(expect) - 1);
}
END_TEST

START_TEST(test_file)
{
   input_from_file(TESTDIR "/sem/file.vhd");

   const error_t expect[] = {
      {  6, "files may not be of access type" },
      {  8, "files may not be of file type" },
      { 12, "file declarations must have file type" },
      { 16, "open mode must have type FILE_OPEN_KIND" },
      { 20, "file name must have type STRING" },
      { 36, "no suitable overload for procedure READ" },
      { -1, NULL }
   };
   expect_errors(expect);

   parse_and_check(T_PACKAGE, T_PACK_BODY);

   fail_unless(sem_errors() == ARRAY_LEN(expect) - 1);
}
END_TEST

START_TEST(test_access)
{
   input_from_file(TESTDIR "/sem/access.vhd");

   const error_t expect[] = {
      {  5, "type FOO is not declared" },
      { 34, "null expression must have access type" },
      { 38, "invalid allocator expression" },
      { 39, "name I does not refer to a type" },
      { 41, "does not match type of target INT_PTR" },
      { 47, "type of value REC does not match type of" },
      { 55, "type of allocator expresion INTEGER does not match" },
      { 56, "name S does not refer to a type" },
      { 76, "unconstrained array type INT_PTR_ARRAY not allowed" },
      { -1, NULL }
   };
   expect_errors(expect);

   parse_and_check(T_PACKAGE, T_PACK_BODY);

   fail_unless(sem_errors() == ARRAY_LEN(expect) - 1);
}
END_TEST

START_TEST(test_real)
{
   input_from_file(TESTDIR "/sem/real.vhd");

   const error_t expect[] = {
      { 16, "type of value MY_REAL does not match type of target" },
      { 25, "conversion only allowed between closely related types" },
      { -1, NULL }
   };
   expect_errors(expect);

   parse_and_check(T_ENTITY, T_ARCH);

   fail_unless(sem_errors() == ARRAY_LEN(expect) - 1);
}
END_TEST

START_TEST(test_entity)
{
   input_from_file(TESTDIR "/sem/entity.vhd");

   const error_t expect[] = {
      { 26, "unit WORK.PACK is not an entity" },
      { 30, "unit WORK.PACK is not an entity" },
      { -1, NULL }
   };
   expect_errors(expect);

   parse_and_check(T_ENTITY, T_PACKAGE, T_ARCH, T_ARCH);

   fail_unless(sem_errors() == ARRAY_LEN(expect) - 1);
}
END_TEST

START_TEST(test_signal)
{
   input_from_file(TESTDIR "/sem/signal.vhd");

   const error_t expect[] = {
      { 14, "no composite type in context" },
      { 15, "no one dimensional arrays of character type in context" },
      { 16, "not a suitable l-value" },
      { 17, "others association not allowed in aggregate signal target" },
      { 18, "cannot assign to input port P" },
      { 22, "no composite type in context" },
      { 23, "not a suitable l-value" },
      { 24, "others association not allowed in aggregate signal target" },
      { 25, "cannot assign to input port P" },
      { 30, "aggregate element must be locally static name" },
      { -1, NULL }
   };
   expect_errors(expect);

   parse_and_check(T_ENTITY, T_ARCH);

   fail_unless(sem_errors() == ARRAY_LEN(expect) - 1);
}
END_TEST

START_TEST(test_static)
{
   input_from_file(TESTDIR "/sem/static.vhd");

   const error_t expect[] = {
      { 36, "case choice must be locally static" },
      { 42, "case choice must be locally static" },
      { 65, "actual must be globally static expression or locally static" },
      { -1, NULL }
   };
   expect_errors(expect);

   parse_and_check(T_ENTITY, T_ARCH, T_ENTITY, T_ARCH);

   fail_unless(sem_errors() == ARRAY_LEN(expect) - 1);
}
END_TEST

START_TEST(test_subtype)
{
   input_from_file(TESTDIR "/sem/subtype.vhd");

   const error_t expect[] = {
      { 16, "undefined resolution function NOT_HERE" },
      { -1, NULL }
   };
   expect_errors(expect);

   parse_and_check(T_PACKAGE);

   fail_unless(sem_errors() == ARRAY_LEN(expect) - 1);
}
END_TEST

START_TEST(test_universal)
{
   input_from_file(TESTDIR "/sem/universal.vhd");

   const error_t expect[] = {
      { 12, "no suitable overload for operator \"*\" [REAL" },
      { 14, "no suitable overload for operator \"*\" [INTEGER" },
      { 16, "no suitable overload for operator \"/\" [universal real" },
      { -1, NULL }
   };
   expect_errors(expect);

   parse_and_check(T_ENTITY, T_ARCH);

   fail_unless(sem_errors() == ARRAY_LEN(expect) - 1);
}
END_TEST

START_TEST(test_issue52)
{
   input_from_file(TESTDIR "/sem/issue52.vhd");

   parse_and_check(T_ENTITY, T_ARCH);

   fail_unless(sem_errors() == 0);
}
END_TEST

START_TEST(test_issue58)
{
   input_from_file(TESTDIR "/sem/issue58.vhd");

   parse_and_check(T_ENTITY, T_ARCH);

   fail_unless(sem_errors() == 0);
}
END_TEST

START_TEST(test_spec)
{
   input_from_file(TESTDIR "/sem/spec.vhd");

   const error_t expect[] = {
      { 22, "component mismatch for instance I1: expected C1" },
      { 24, "object E is not a component declaration" },
      { 28, "instance BAD not found" },
      { 30, "specification may only be used with component instances" },
      { 32, "instance I1 is already bound by a specification" },
      { 34, "cannot find unit WORK.NOT_HERE" },
      { 36, "unit WORK.P is not an entity" },
      { 40, "instance I5 not found" },
      { 42, "instance I4 is already bound by a specification" },
      { -1, NULL }
   };
   expect_errors(expect);

   parse_and_check(T_ENTITY, T_PACKAGE, T_ENTITY, T_ARCH);

   fail_unless(sem_errors() == ARRAY_LEN(expect) - 1);
}
END_TEST

START_TEST(test_issue53)
{
   input_from_file(TESTDIR "/sem/issue53.vhd");

   parse_and_check(T_ENTITY);

   fail_unless(sem_errors() == 0);
}
END_TEST

START_TEST(test_supersede)
{
   input_from_file(TESTDIR "/sem/supersede.vhd");

   const error_t expect[] = {
      { 18, "WORK.PORTLISTTEST has no formal A" },
      { 19, "WORK.PORTLISTTEST has no formal B" },
      { -1, NULL }
   };
   expect_errors(expect);

   parse_and_check(T_ENTITY, T_ENTITY, T_ARCH);

   fail_unless(sem_errors() == ARRAY_LEN(expect) - 1);
}
END_TEST

START_TEST(test_implicit)
{
   input_from_file(TESTDIR "/sem/implicit.vhd");

   const error_t expect[] = {
      { 12, "attribute DELAYED parameter must have type TIME" },
      { -1, NULL }
   };
   expect_errors(expect);

   parse_and_check(T_ENTITY, T_ARCH);

   fail_unless(sem_errors() == ARRAY_LEN(expect) - 1);
}
END_TEST

START_TEST(test_config)
{
   input_from_file(TESTDIR "/sem/config.vhd");

   parse_and_check(T_ENTITY, T_ARCH, T_ENTITY, T_ARCH, T_ENTITY,
                   T_ARCH, T_CONFIG);

   fail_unless(sem_errors() == 0);
}
END_TEST

START_TEST(test_protected)
{
   set_standard(STD_00);

   input_from_file(TESTDIR "/sem/protected.vhd");

   const error_t expect[] = {
      {  13, "type NOT_HERE is not declared" },
      {  19, "no protected type declaration for BAD2 found" },
      {  22, "object INTEGER is not a protected type declaration" },
      {  25, "object NOW is not a protected type declaration" },
      {  47, "protected type SHAREDCOUNTER already has body" },
      {  50, "subtypes may not have protected base types" },
      {  52, "shared variable X must have protected type" },
      {  56, "variable Y with protected type may not have an initial value" },
      { 108, "no visible declaration for X.COUNTER" },
      { 109, "no suitable overload for procedure X.DECREMENT" },
      { 114, "object X with protected type must have class VARIABLE" },
      { 132, "missing body for protected type WORK.PKG.PROTECTED_T" },
      { -1, NULL }
   };
   expect_errors(expect);

   parse_and_check(T_ENTITY, T_ARCH, T_ARCH, T_PACKAGE, T_PACKAGE, T_PACK_BODY);

   fail_unless(sem_errors() == ARRAY_LEN(expect) - 1);
}
END_TEST

START_TEST(test_alias)
{
   input_from_file(TESTDIR "/sem/alias.vhd");

   const error_t expect[] = {
      { 10, "non-object alias may not have subtype indication" },
      { 12, "name X does not refer to a type" },
      { 22, "no visible subprogram FOO matches signature [INTEGER "
        "return INTEGER]" },
      { 23, "no visible subprogram FOO matches signature [BIT]" },
      { 24, "invalid name in subprogram alias" },
      { 25, "type BLAH is not declared" },
      { 32, "no visible subprogram BAR matches signature [INTEGER]" },
      { 40, "ambiguous use of enumeration literal '1'" },
      { 41, "no visible declaration for FOO_INT" },
      { 42, "no suitable overload for procedure BAR_BIT [CHARACTER]" },
      { 49, "aliased name is not static" },
      { -1, NULL }
   };
   expect_errors(expect);

   parse_and_check(T_ENTITY, T_ARCH);

   fail_unless(sem_errors() == ARRAY_LEN(expect) - 1);
}
END_TEST

START_TEST(test_issue102)
{
   input_from_file(TESTDIR "/sem/issue102.vhd");

   parse_and_check(T_PACKAGE, T_ENTITY, T_ARCH);

   fail_unless(sem_errors() == 0);
}
END_TEST

START_TEST(test_issue105)
{
   set_standard(STD_08);

   input_from_file(TESTDIR "/sem/issue105.vhd");

   parse_and_check(T_ENTITY, T_ARCH, T_ENTITY, T_ARCH);

   fail_unless(sem_errors() == 0);
}
END_TEST

START_TEST(test_issue88)
{
   input_from_file(TESTDIR "/sem/issue88.vhd");

   const error_t expect[] = {
      { 31, "record type REC2 has no field P" },
      { -1, NULL }
   };
   expect_errors(expect);

   parse_and_check(T_ENTITY, T_ARCH);

   fail_unless(sem_errors() == ARRAY_LEN(expect) - 1);
}
END_TEST

START_TEST(test_issue128)
{
   input_from_file(TESTDIR "/sem/issue128.vhd");

   parse_and_check(T_PACKAGE, T_PACK_BODY);

   fail_unless(sem_errors() == 0);
}
END_TEST

START_TEST(test_issue130)
{
   input_from_file(TESTDIR "/sem/issue130.vhd");

   parse_and_check(T_PACKAGE, T_PACK_BODY);

   fail_unless(sem_errors() == 0);
}
END_TEST

START_TEST(test_issue132)
{
   input_from_file(TESTDIR "/sem/issue132.vhd");

   parse_and_check(T_PACKAGE, T_ENTITY, T_ARCH);

   fail_unless(sem_errors() == 0);
}
END_TEST

START_TEST(test_issue131)
{
   input_from_file(TESTDIR "/sem/issue131.vhd");

   parse_and_check(T_PACKAGE, T_PACK_BODY);

   fail_unless(sem_errors() == 0);
}
END_TEST

START_TEST(test_issue133)
{
   input_from_file(TESTDIR "/sem/issue133.vhd");

   parse_and_check(T_PACKAGE, T_ENTITY, T_ARCH);

   fail_unless(sem_errors() == 0);
}
END_TEST

START_TEST(test_issue140)
{
   set_standard(STD_02);

   input_from_file(TESTDIR "/sem/issue140.vhd");

   parse_and_check(T_PACKAGE, T_PACK_BODY, T_ENTITY, T_ARCH,
                   T_PACKAGE, T_PACK_BODY);

   fail_unless(sem_errors() == 0);
}
END_TEST

START_TEST(test_issue144)
{
   input_from_file(TESTDIR "/sem/issue144.vhd");

   const error_t expect[] = {
      { 11, "duplicate subprogram body for function FUN [return INTEGER]" },
      { 20, "duplicate subprogram body for procedure PROC [INTEGER]" },
      { -1, NULL }
   };
   expect_errors(expect);

   parse_and_check(T_PACKAGE, T_PACK_BODY);

   fail_unless(sem_errors() == ARRAY_LEN(expect) - 1);
}
END_TEST

START_TEST(test_issue151)
{
   input_from_file(TESTDIR "/sem/issue151.vhd");

   parse_and_check(T_PACKAGE, T_PACKAGE, T_PACKAGE);

   fail_unless(sem_errors() == 0);
}
END_TEST

START_TEST(test_duplicate)
{
   input_from_file(TESTDIR "/sem/duplicate.vhd");

   parse_and_check(T_PACKAGE, T_ENTITY, T_ARCH);

   fail_unless(sem_errors() == 0);
}
END_TEST

START_TEST(test_issue165)
{
   input_from_file(TESTDIR "/sem/issue165.vhd");

   const error_t expect[] = {
      {  5, "type TYPE_T is not declared" },
      { 11, "no suitable overload for procedure PROC [universal integer]" },
      { -1, NULL }
   };
   expect_errors(expect);

   parse_and_check(T_PACKAGE, T_PACK_BODY);

   fail_unless(sem_errors() == ARRAY_LEN(expect) - 1);
}
END_TEST

START_TEST(test_issue162)
{
   input_from_file(TESTDIR "/sem/issue162.vhd");

   tree_t body = parse_and_check(T_PACKAGE, T_PACK_BODY);

   fail_unless(sem_errors() == 0);

   fail_unless(tree_kind(body) == T_PACK_BODY);

   tree_t p = tree_decl(body, 2);
   fail_unless(tree_kind(p) == T_PROC_BODY);
   fail_unless(icmp(tree_ident(p), "WORK.AMBIGUOUS.CALLING_PROC"));
   fail_unless(tree_loc(tree_ref(tree_stmt(p, 0)))->first_line == 10);
   fail_unless(tree_loc(tree_ref(tree_stmt(p, 1)))->first_line == 10);
   fail_unless(tree_loc(tree_ref(tree_stmt(p, 2)))->first_line == 5);
   fail_unless(tree_loc(tree_ref(tree_stmt(p, 3)))->first_line == 5);
   fail_unless(tree_loc(tree_ref(tree_stmt(p, 4)))->first_line == 10);

   tree_t f1 = tree_decl(body, 5);
   fail_unless(tree_kind(f1) == T_FUNC_BODY);
   fail_unless(icmp(tree_ident(f1), "WORK.AMBIGUOUS.CALLING_FUN_WORKS"));

   tree_t c0 = tree_value(tree_param(tree_value(tree_stmt(f1, 0)), 0));
   fail_unless(tree_loc(tree_ref(c0))->first_line == 29);

   tree_t c1 = tree_value(tree_param(tree_value(tree_stmt(f1, 1)), 0));
   fail_unless(tree_loc(tree_ref(c1))->first_line == 23);

   tree_t c2 = tree_value(tree_param(tree_value(tree_stmt(f1, 2)), 0));
   fail_unless(tree_loc(tree_ref(c2))->first_line == 23);

   tree_t f2 = tree_decl(body, 6);
   fail_unless(tree_kind(f2) == T_FUNC_BODY);
   fail_unless(icmp(tree_ident(f2), "WORK.AMBIGUOUS.CALLING_FUN"));

   tree_t c3 = tree_value(tree_stmt(f2, 0));
   fail_unless(tree_loc(tree_ref(c3))->first_line == 29);
}
END_TEST

START_TEST(test_issue178)
{
   set_standard(STD_00);

   input_from_file(TESTDIR "/sem/issue178.vhd");

   const error_t expect[] = {
      { 13, "wait statement not allowed in protected subprogram body" },
      { -1, NULL }
   };
   expect_errors(expect);

   parse_and_check(T_ENTITY, T_ARCH);

   fail_unless(sem_errors() == ARRAY_LEN(expect) - 1);
}
END_TEST

START_TEST(test_issue177)
{
   input_from_file(TESTDIR "/sem/issue177.vhd");

   const error_t expect[] = {
      {  9, "wait statement not allowed in function body" },
      { -1, NULL }
   };
   expect_errors(expect);

   parse_and_check(T_ENTITY, T_ARCH);

   fail_unless(sem_errors() == ARRAY_LEN(expect) - 1);
}
END_TEST

START_TEST(test_use)
{
   input_from_file(TESTDIR "/sem/use.vhd");

   const error_t expect[] = {
      { 25, "type MY_INT3 is not declared" },
      { -1, NULL }
   };
   expect_errors(expect);

   parse_and_check(T_PACKAGE, T_PACKAGE, T_PACK_BODY, T_ENTITY);

   fail_unless(sem_errors() == ARRAY_LEN(expect) - 1);
}
END_TEST

START_TEST(test_afunc)
{
   input_from_file(TESTDIR "/sem/afunc.vhd");

   tree_t a = parse_and_check(T_ENTITY, T_ARCH);
   fail_unless(sem_errors() == 0);

   tree_t f = tree_value(tree_stmt(tree_stmt(a, 0), 0));
   fail_unless(tree_kind(f) == T_FCALL);

   tree_t r = tree_value(tree_param(f, 0));
   fail_unless(tree_kind(r) == T_ARRAY_REF);

   tree_t c = tree_value(r);
   fail_unless(tree_kind(c) == T_FCALL);
   fail_unless(icmp(tree_ident(c), "GET"));
   fail_unless(tree_params(c) == 0);
}
END_TEST

START_TEST(test_issue173)
{
   input_from_file(TESTDIR "/sem/issue173.vhd");

   lib_t other = lib_tmp("lib");
   lib_set_work(other);

   parse_and_check(T_PACKAGE, T_PACK_BODY, T_PACKAGE, T_PACK_BODY);

   fail_unless(sem_errors() == 0);
}
END_TEST

START_TEST(test_issue174)
{
   input_from_file(TESTDIR "/sem/issue174.vhd");

   lib_t other = lib_tmp("lib");
   lib_set_work(other);

   parse_and_check(T_PACKAGE, T_PACK_BODY, T_PACKAGE, T_PACK_BODY);

   fail_unless(sem_errors() == 0);
}
END_TEST

START_TEST(test_varinit)
{
   input_from_file(TESTDIR "/sem/varinit.vhd");

   const error_t expect[] = {
      { 26, "cannot reference signal SIZE during static elaboration" },
      { 37, "cannot reference signal SIZE during static elaboration" },
      { 39, "cannot reference signal SIZE during static elaboration" },
      { 47, "cannot reference signal N during static elaboration" },
      { 48, "cannot reference signal N during static elaboration" },
      { -1, NULL }
   };
   expect_errors(expect);

   parse_and_check(T_ENTITY, T_ARCH, T_ARCH);

   fail_unless(sem_errors() == ARRAY_LEN(expect) - 1);
}
END_TEST

START_TEST(test_issue201)
{
   set_standard(STD_00);

   input_from_file(TESTDIR "/sem/issue201.vhd");

   parse_and_check(T_PACKAGE, T_PACK_BODY);

   fail_unless(sem_errors() == 0);
}
END_TEST

START_TEST(test_issue176)
{
   input_from_file(TESTDIR "/sem/issue176.vhd");

   const error_t expect[] = {
      { 36, "function FUN cannot call procedure PROC_WAIT_INDIRECT which" },
      { 37, "function FUN cannot call procedure PROC_WAIT which contains" },
      { 51, "function FUN2 cannot call procedure WORK.PACK.PROC" },
      { -1, NULL }
   };
   expect_errors(expect);

   parse_and_check(T_PACKAGE, T_PACK_BODY, T_ENTITY, T_ARCH);

   fail_unless(sem_errors() == ARRAY_LEN(expect) - 1);
}
END_TEST

START_TEST(test_context)
{
   set_standard(STD_08);

   input_from_file(TESTDIR "/sem/context.vhd");

   const error_t expect[] = {
      { 26, "unit FOO.PACK is not a context declaration" },
      { 39, "library clause in a context declaration may not have logical" },
      { 40, "context declaration use clause may not have WORK" },
      { 41, "context declaration context reference may not have WORK" },
      { -1, NULL }
   };
   expect_errors(expect);

   lib_t foo = lib_tmp("foo");
   lib_t bar = lib_tmp("bar");

   lib_set_work(foo);
   parse_and_check(T_PACKAGE, T_CONTEXT, -1);

   lib_set_work(bar);
   parse_and_check(T_ENTITY, T_ENTITY, T_PACKAGE, T_CONTEXT);

   fail_unless(sem_errors() == ARRAY_LEN(expect) - 1);
}
END_TEST

START_TEST(test_issue89)
{
   input_from_file(TESTDIR "/sem/issue89.vhd");

   tree_t e = parse_and_check(T_ENTITY, T_ARCH);
   fail_unless(sem_errors() == 0);

   tree_t p = tree_stmt(e, 0);

   tree_t c1 = tree_stmt(p, 0);
   fail_unless(tree_kind(c1) == T_PCALL);
   fail_unless(tree_loc(tree_ref(c1))->first_line == 6);

   tree_t c2 = tree_stmt(p, 1);
   fail_unless(tree_kind(c2) == T_PCALL);
   fail_unless(tree_loc(tree_ref(c2))->first_line == 10);
}
END_TEST

START_TEST(test_issue188)
{
   input_from_file(TESTDIR "/sem/issue188.vhd");

   const error_t expect[] = {
      {  9, "cannot declare a file object in a pure function" },
      { 29, "invalid reference to F inside pure function FILE_FUNC2" },
      { 46, "call procedure CALL_READ_B which references a file object" },
      { 59, "call procedure UPDATE_X which references a shared variable" },
      { -1, NULL }
   };
   expect_errors(expect);

   parse_and_check(T_ENTITY, T_ARCH);

   fail_unless(sem_errors() == ARRAY_LEN(expect) - 1);
}
END_TEST

START_TEST(test_issue219)
{
   input_from_file(TESTDIR "/sem/issue219.vhd");

   parse_and_check(T_PACKAGE, T_PACK_BODY);

   fail_unless(sem_errors() == 0);
}
END_TEST

START_TEST(test_issue220)
{
   input_from_file(TESTDIR "/sem/issue220.vhd");

   parse_and_check(T_PACKAGE, T_PACK_BODY);

   fail_unless(sem_errors() == 0);
}
END_TEST

<<<<<<< HEAD
START_TEST(test_issue222)
{
   input_from_file(TESTDIR "/sem/issue222.vhd");

   const error_t expect[] = {
      { 13, "this statement must have a label" },
      { 22, "this statement must have a label" },
      { 32, "this statement must have a label" },
      { 37, "this statement must have a label" },
      { 58, "this statement must have a label" },
=======
START_TEST(test_issue224)
{
   input_from_file(TESTDIR "/sem/issue224.vhd");

   const error_t expect[] = {
      {  6, "parameter of class SIGNAL can not have a default value" },
      { 18, "actual for formal A must not be OPEN" },
      { 24, "parameter of class VARIABLE with mode OUT or INOUT can not have a default value" },
      { 34, "parameter of class VARIABLE with mode OUT or INOUT can not have a default value" },
>>>>>>> aec87b3a
      { -1, NULL }
   };
   expect_errors(expect);

<<<<<<< HEAD
   parse_and_check(T_ENTITY, T_ARCH, T_ENTITY, T_ARCH, T_ARCH, T_ARCH, T_ARCH, T_ARCH);
=======
   parse_and_check(T_ENTITY, T_ARCH, T_ARCH, T_ARCH, T_ARCH);
>>>>>>> aec87b3a

   fail_unless(sem_errors() == ARRAY_LEN(expect) - 1);
}
END_TEST

int main(void)
{
   Suite *s = suite_create("sem");

   TCase *tc_core = nvc_unit_test();
   tcase_add_test(tc_core, test_integer);
   tcase_add_test(tc_core, test_ports);
   tcase_add_test(tc_core, test_scope);
   tcase_add_test(tc_core, test_ambiguous);
   tcase_add_test(tc_core, test_const);
   tcase_add_test(tc_core, test_std);
   tcase_add_test(tc_core, test_wait);
   tcase_add_test(tc_core, test_func);
   tcase_add_test(tc_core, test_array);
   tcase_add_test(tc_core, test_assert);
   tcase_add_test(tc_core, test_generics);
   tcase_add_test(tc_core, test_seq);
   tcase_add_test(tc_core, test_conc);
   tcase_add_test(tc_core, test_procedure);
   tcase_add_test(tc_core, test_concat);
   tcase_add_test(tc_core, test_conv);
   tcase_add_test(tc_core, test_attr);
   tcase_add_test(tc_core, test_generate);
   tcase_add_test(tc_core, test_record);
   tcase_add_test(tc_core, test_file);
   tcase_add_test(tc_core, test_access);
   tcase_add_test(tc_core, test_real);
   tcase_add_test(tc_core, test_entity);
   tcase_add_test(tc_core, test_signal);
   tcase_add_test(tc_core, test_static);
   tcase_add_test(tc_core, test_subtype);
   tcase_add_test(tc_core, test_universal);
   tcase_add_test(tc_core, test_issue52);
   tcase_add_test(tc_core, test_issue58);
   tcase_add_test(tc_core, test_spec);
   tcase_add_test(tc_core, test_issue53);
   tcase_add_test(tc_core, test_supersede);
   tcase_add_test(tc_core, test_implicit);
   tcase_add_test(tc_core, test_config);
   tcase_add_test(tc_core, test_protected);
   tcase_add_test(tc_core, test_alias);
   tcase_add_test(tc_core, test_issue102);
   tcase_add_test(tc_core, test_issue105);
   tcase_add_test(tc_core, test_issue88);
   tcase_add_test(tc_core, test_issue128);
   tcase_add_test(tc_core, test_issue130);
   tcase_add_test(tc_core, test_issue132);
   tcase_add_test(tc_core, test_issue131);
   tcase_add_test(tc_core, test_issue133);
   tcase_add_test(tc_core, test_issue140);
   tcase_add_test(tc_core, test_issue144);
   tcase_add_test(tc_core, test_issue151);
   tcase_add_test(tc_core, test_duplicate);
   tcase_add_test(tc_core, test_issue165);
   tcase_add_test(tc_core, test_issue162);
   tcase_add_test(tc_core, test_issue178);
   tcase_add_test(tc_core, test_issue177);
   tcase_add_test(tc_core, test_use);
   tcase_add_test(tc_core, test_afunc);
   tcase_add_test(tc_core, test_issue173);
   tcase_add_test(tc_core, test_issue174);
   tcase_add_test(tc_core, test_varinit);
   tcase_add_test(tc_core, test_issue201);
   tcase_add_test(tc_core, test_issue176);
   tcase_add_test(tc_core, test_context);
   tcase_add_test(tc_core, test_issue89);
   tcase_add_test(tc_core, test_issue188);
   tcase_add_test(tc_core, test_issue219);
   tcase_add_test(tc_core, test_issue220);
<<<<<<< HEAD
   tcase_add_test(tc_core, test_issue222);
=======
   tcase_add_test(tc_core, test_issue224);
>>>>>>> aec87b3a
   suite_add_tcase(s, tc_core);

   return nvc_run_test(s);
}<|MERGE_RESOLUTION|>--- conflicted
+++ resolved
@@ -1375,7 +1375,6 @@
 }
 END_TEST
 
-<<<<<<< HEAD
 START_TEST(test_issue222)
 {
    input_from_file(TESTDIR "/sem/issue222.vhd");
@@ -1386,7 +1385,16 @@
       { 32, "this statement must have a label" },
       { 37, "this statement must have a label" },
       { 58, "this statement must have a label" },
-=======
+      { -1, NULL }
+   };
+   expect_errors(expect);
+
+   parse_and_check(T_ENTITY, T_ARCH, T_ENTITY, T_ARCH, T_ARCH, T_ARCH, T_ARCH, T_ARCH);
+
+   fail_unless(sem_errors() == ARRAY_LEN(expect) - 1);
+}
+END_TEST
+
 START_TEST(test_issue224)
 {
    input_from_file(TESTDIR "/sem/issue224.vhd");
@@ -1396,16 +1404,11 @@
       { 18, "actual for formal A must not be OPEN" },
       { 24, "parameter of class VARIABLE with mode OUT or INOUT can not have a default value" },
       { 34, "parameter of class VARIABLE with mode OUT or INOUT can not have a default value" },
->>>>>>> aec87b3a
-      { -1, NULL }
-   };
-   expect_errors(expect);
-
-<<<<<<< HEAD
-   parse_and_check(T_ENTITY, T_ARCH, T_ENTITY, T_ARCH, T_ARCH, T_ARCH, T_ARCH, T_ARCH);
-=======
+      { -1, NULL }
+   };
+   expect_errors(expect);
+
    parse_and_check(T_ENTITY, T_ARCH, T_ARCH, T_ARCH, T_ARCH);
->>>>>>> aec87b3a
 
    fail_unless(sem_errors() == ARRAY_LEN(expect) - 1);
 }
@@ -1480,11 +1483,8 @@
    tcase_add_test(tc_core, test_issue188);
    tcase_add_test(tc_core, test_issue219);
    tcase_add_test(tc_core, test_issue220);
-<<<<<<< HEAD
    tcase_add_test(tc_core, test_issue222);
-=======
    tcase_add_test(tc_core, test_issue224);
->>>>>>> aec87b3a
    suite_add_tcase(s, tc_core);
 
    return nvc_run_test(s);
