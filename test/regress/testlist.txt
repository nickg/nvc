wait1           normal
assert1         gold,fail
assign1         normal
wait2           gold,normal
arith1          normal
signal1         normal
attr1           normal
signal2         normal
signal3         normal
assign2         normal
assign3         normal
signal4         normal
wait3           normal
wait4           normal
wait5           normal
elab1           normal
image           gold,normal
cond1           gold,normal
counter         normal,stop=50ns,gold
cond2           gold,normal
vecorder        normal
elab2           normal
func1           normal
signal5         normal
while1          gold,normal
signal6         gold,normal
slice1          normal
logical1        normal
lfsr            normal,stop=510ns
link1           normal
for1            gold,normal
operator1       normal
fact            gold,normal
func2           normal
alias1          gold,normal
alias2          gold,normal
func3           normal
func4           normal
operator2       normal
array1          normal
agg1            normal
agg2            normal
case1           normal
func5           normal
ieee1           normal
ieee2           normal,stop=15ns
cond3           normal
concat1         normal
concat2         normal
null1           normal
agg3            normal
proc1           normal
alias3          normal
proc2           normal
operator3       normal
agg4            normal
ieee3           normal
default1        normal
generic1        normal
signal7         normal
synopsys1       normal
block1          normal
elab3           normal,gold
func6           normal
case2           normal
case3           normal
wait6           normal,gold
elab4           normal
elab5           normal
signal8         normal
ram1            normal
wait7           normal
const1          normal
driver1         normal
driver2         normal
delay1          normal
record1         normal
proc3           normal
access1         normal,gold
proc4           normal
file1           normal
real1           normal,gold
shared1         normal
proc5           normal
proc6           normal
assert2         normal,gold
concat3         normal
const2          normal
func7           normal
func8           normal
ieee4           normal
bounds1         gold,fail
bounds2         gold,fail
bounds3         gold,fail
bounds4         gold,fail
signal9         normal
bounds5         gold,fail
loop1           normal
record2         normal
access2         normal
func9           normal
record3         normal
issue8          normal
issue9          normal
record4         normal
record5         normal
const3          normal,gold
proc7           normal,gold
attr2           normal
func10          normal
attr3           normal,gold
proc8           normal,gold
wait8           normal
func11          normal
const4          normal
shift1          normal
wait9           normal
wait10          normal
attr4           normal
bounds6         gold,fail
elab6           normal
elab7           normal
bounds7         gold,fail
arith2          gold,fail
attr5           normal
attr6           normal
elab8           normal
arith3          normal
bounds8         gold,fail
bounds9         gold,fail
bounds10        gold,fail
access3         normal
access4         normal
textio1         normal,gold
proc9           normal
elab9           normal,gold
elab10          normal,gold
conv1           normal
elab11          normal
link2           normal
driver3         normal
elab12          normal
issue10         normal
elab13          normal,gold
delay2          normal
issue13         normal
attr7           normal
shift2          normal
case4           normal
signal10        normal
signal11        normal,gold
wait11          normal
bounds11        gold,fail
wait12          normal,gold
array2          normal
driver4         normal
comp1           normal
bitvec          normal
elab14          normal
operator4       normal
issue16         normal
elab15          normal
const5          normal
issue18         normal
elab16          normal
signal12        normal
const6          normal
func12          normal
agg5            normal
elab17          normal
null2           normal
func13          normal
proc10          normal
array3          normal
slice2          normal
attr8           normal
attr9           normal
bounds12        gold,fail
bounds13        gold,fail
access5         normal
record6         normal
agg6            normal
func14          normal
operator5       normal
alias4          normal
alias5          normal,gold
alias6          normal
alias7          normal
const7          normal
bounds14        gold,fail
bounds15        gold,fail
bounds16        gold,fail
bounds17        gold,fail
signal13        normal
elab18          normal
wait13          normal
shared2         normal
func15          normal
elab19          normal
concat4         normal
issue29         normal
assert3         normal,gold
alias8          normal
textio2         normal
elab20          normal
issue38         normal
stop1           normal,gold
stop2           normal,gold,2008
record7         normal
record8         normal
elab21          normal
record9         normal
record10        normal
real2           normal
issue45         normal,gold
for2            normal,gold
issue57         normal
attr10          normal
assert4         normal
issue56         normal
issue53         normal
issue59         normal
issue60         normal
record11        normal
issue63         normal
driver5         normal
textio3         normal
record12        normal
attr11          normal
implicit1       normal
implicit2       normal
file2           normal
case5           gold,fail
toplevel1       normal
vhpi1           gold,vhpi
vhpi2           normal,vhpi
issue69         normal
issue70         normal
elab22          normal
array4          normal
issue72         normal
protected1      normal,2000
protected2      normal,2000
slice3          normal
alias9          normal
issue79         normal
issue84         normal,2000
issue82         normal,opt
issue86         normal
issue94         normal
access6         gold,fail
issue90         normal
issue104        normal
proc11          normal
elab23          normal
issue91         normal,2000
issue109        normal
issue110        normal,gold
concat5         normal
issue111        normal
issue115        normal
issue116        normal
issue112        normal
cover1          cover,gold
issue121        normal
issue122        normal
issue95         normal
func16          normal
issue123        normal
issue126        normal
range1          normal,gold
slice4          normal
issue103        normal,gold
access7         normal
implicit3       normal
protected3      normal,2000
issue146        normal
issue148        normal
issue152        normal
issue83         normal,2008
issue153        normal
issue143        normal,2000
issue141        normal,2000
issue163        normal
issue169        normal
case6           normal
issue183        normal
issue185        normal,gold
toplevel2       normal,gI=2,gS=2
issue186        normal
issue194        normal
issue196        normal
issue201        normal,2000
issue200        normal
issue204        normal
issue206        normal
issue187        normal
func17          normal
elab24          normal
elab25          normal
logical2        normal
attr12          normal,gold
issue229        normal
issue217        normal
issue234        normal,gold
issue227        normal,gold
real3           normal,gold
for3            normal,gold
issue197        normal
issue225        normal,gold
issue262        normal
issue284        normal
jcore1          normal
jcore2          normal
assert5         normal
jcore3          normal
jcore4          normal
jcore5          normal
vhpi3           normal,vhpi
jcore6          normal
issue106        normal,2008
case7           normal,2008
ieee5           normal
issue309        normal
issue308        normal,gold
issue315        normal
issue323        normal,2000
protected4      normal,2000
textio4         normal
issue327        normal
issue335        normal
<<<<<<< HEAD
binary_files    normal
=======
issue338        normal
issue338b       normal
>>>>>>> f34d7c84
<|MERGE_RESOLUTION|>--- conflicted
+++ resolved
@@ -329,9 +329,6 @@
 textio4         normal
 issue327        normal
 issue335        normal
-<<<<<<< HEAD
 binary_files    normal
-=======
 issue338        normal
-issue338b       normal
->>>>>>> f34d7c84
+issue338b       normal